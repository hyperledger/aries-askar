import type { EntryListHandle, ScanHandle } from '../crypto'
import type { Entry, EntryObject } from './Entry'
import type { Store } from './Store'

import { ariesAskar } from '../ariesAskar'
import { AriesAskarError } from '../error'

import { EntryList } from './EntryList'

export class Scan {
  private _handle?: ScanHandle
  private _listHandle?: EntryListHandle
  private store: Store
  private profile?: string
  private category: string
  private tagFilter?: Record<string, unknown>
  private offset?: number
  private limit?: number

  public constructor({
    category,
    limit,
    offset,
    profile,
    tagFilter,
    store,
  }: {
    profile?: string
    category: string
    tagFilter?: Record<string, unknown>
    offset?: number
    limit?: number
    store: Store
  }) {
    this.category = category
    this.profile = profile
    this.tagFilter = tagFilter
    this.offset = offset
    this.limit = limit
    this.store = store
  }

  public get handle() {
    return this._handle
  }

  private async forEach(cb: (row: Entry, index?: number) => void) {
    if (!this.handle) {
      if (!this.store?.handle) throw AriesAskarError.customError({ message: 'Cannot scan from closed store' })
      this._handle = await ariesAskar.scanStart({
        storeHandle: this.store.handle,
        limit: this.limit,
        offset: this.offset,
        tagFilter: this.tagFilter,
        profile: this.profile,
        category: this.category,
      })
    }

<<<<<<< HEAD
    // Allow max of 256 per fetch operation
    const chunk = this.limit ? Math.min(256, this.limit) : 256
    let recordCount = 0
    // Loop while limit not reached (or no limit specified)
    while (!this.limit || recordCount < this.limit) {
      // eslint-disable-next-line @typescript-eslint/no-non-null-assertion
      const listHandle = await ariesAskar.scanNext({ scanHandle: this._handle! })
      if (!listHandle) break

      this._listHandle = listHandle
      const list = new EntryList({ handle: this._listHandle })
=======
    try {
      // Allow max of 256 per fetch operation
      const chunk = this.limit ? Math.min(256, this.limit) : 256
      let recordCount = 0
      // Loop while limit not reached (or no limit specified)
      while (!this.limit || recordCount < this.limit) {
        // eslint-disable-next-line @typescript-eslint/no-non-null-assertion
        this._listHandle = await ariesAskar.scanNext({ scanHandle: this._handle! })

        const list = new EntryList({ handle: this._listHandle })
>>>>>>> 15a748a9

        recordCount = recordCount + list.length
        for (let index = 0; index < list.length; index++) {
          const entry = list.getEntryByIndex(index)
          cb(entry)
        }

        // If the number of records returned is less than chunk
        // It means we reached the end of the iterator (no more records)
        if (list.length < chunk) {
          break
        }
      }
    } finally {
      // eslint-disable-next-line @typescript-eslint/no-non-null-assertion
      ariesAskar.scanFree({ scanHandle: this._handle! })
    }
  }

  public async fetchAll() {
    const rows: Array<EntryObject> = []
    await this.forEach((row) => rows.push(row.toJson()))
    return rows
  }
}<|MERGE_RESOLUTION|>--- conflicted
+++ resolved
@@ -57,19 +57,6 @@
       })
     }
 
-<<<<<<< HEAD
-    // Allow max of 256 per fetch operation
-    const chunk = this.limit ? Math.min(256, this.limit) : 256
-    let recordCount = 0
-    // Loop while limit not reached (or no limit specified)
-    while (!this.limit || recordCount < this.limit) {
-      // eslint-disable-next-line @typescript-eslint/no-non-null-assertion
-      const listHandle = await ariesAskar.scanNext({ scanHandle: this._handle! })
-      if (!listHandle) break
-
-      this._listHandle = listHandle
-      const list = new EntryList({ handle: this._listHandle })
-=======
     try {
       // Allow max of 256 per fetch operation
       const chunk = this.limit ? Math.min(256, this.limit) : 256
@@ -77,10 +64,11 @@
       // Loop while limit not reached (or no limit specified)
       while (!this.limit || recordCount < this.limit) {
         // eslint-disable-next-line @typescript-eslint/no-non-null-assertion
-        this._listHandle = await ariesAskar.scanNext({ scanHandle: this._handle! })
+        const listHandle = await ariesAskar.scanNext({ scanHandle: this._handle! })
+        if (!listHandle) break
 
+        this._listHandle = listHandle
         const list = new EntryList({ handle: this._listHandle })
->>>>>>> 15a748a9
 
         recordCount = recordCount + list.length
         for (let index = 0; index < list.length; index++) {
